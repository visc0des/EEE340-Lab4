--- conflicted
+++ resolved
@@ -332,10 +332,13 @@
     ('func myFunc() -> String {return "Hello"}\nvar x : Int = myFunc() + 10', PrimitiveType.String, 'myFunc()'),
     ('func myFunc(num : Int) {}\nvar x : Int = myFunc(10)', PrimitiveType.Void, 'myFunc()'),
     ('func myFunc(num : Int) -> Bool {return true}\nvar x : Int = myFunc()', PrimitiveType.Bool, 'myFunc()'),
-<<<<<<< HEAD
+
     ('var x : Int = myFunc()', PrimitiveType.Int, 'myFunc()'),
     # Can we insert one where there is no function declaration?
-
+    ('var x : Int = myFunc()', PrimitiveType.Bool, 'myFunc()'),
+    ('func myFunc() {var x : Int = 10}\nvar y : Int = x + 3 myFunc()', PrimitiveType.Void, 'myFunc()'),
+    ('myfunc()', PrimitiveType.Void, 'myfunc()'),
+    ('func myFunc() {return}\nvar x : Int = myFunc()', PrimitiveType.Void, 'myFunc()'),
 ]
 
 # There is nothing to do for function call statements.
@@ -402,11 +405,4 @@
     
     """
 
-
-=======
-    ('var x : Int = myFunc()', PrimitiveType.Bool, 'myFunc()'),
-    ('func myFunc() {var x : Int = 10}\nvar y : Int = x + 3 myFunc()', PrimitiveType.Void, 'myFunc()'),
-    ('myfunc()', PrimitiveType.Void, 'myfunc()'),
-    ('func myFunc() {return}\nvar x : Int = myFunc()', PrimitiveType.Void, 'myFunc()'),
->>>>>>> f8474421
 ]