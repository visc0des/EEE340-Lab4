--- conflicted
+++ resolved
@@ -423,9 +423,9 @@
     return 
     print "First line in main won't be reached."
     print "Neither will this." 
-<<<<<<< HEAD
     
     """,
+
     """
     if 30 == 10 {
         print "Is reachable"
@@ -435,8 +435,7 @@
         print "No return here"
     }
     print "I should be reachable"
-=======
->>>>>>> a79208c6
+
     """
 
 ]
