"""
    Description:

        This python file contains all the test cases of all the functions
        in nimblesemantics.py.

    Authors: OCdt Aaron Brown and OCdt Liethan Velasco

"""

# Import Section
from errorlog import Category
from symboltable import PrimitiveType, FunctionType, Symbol



VALID_EXPRESSIONS = [
    # Each entry is a pair: (expression source, expected type)
    # Due to the way the inferred_types are stored, using ctx.getText() as the key,
    # expressions must contain NO WHITE SPACE for the tests to work. E.g.,
    # '59+a' is fine, '59 + a' won't work.

    # Note here to acknowledge that there is no point testing integer
    # or boolean literals as any errors will be detected by the parser.

    ('37', PrimitiveType.Int),
    ('-37', PrimitiveType.Int),

    # Brown tests
    # Tests for strings
    ('"hello"', PrimitiveType.String),
    (r'"Hello\nWorld"', PrimitiveType.String),
    (r'"Hello\rWorld"', PrimitiveType.String),
    (r'"Hello\aWorld"', PrimitiveType.String),
    (r'"Hello\bWorld"', PrimitiveType.String),
    (r'"Hello\fWorld"', PrimitiveType.String),
    (r'"Hello\tWorld"', PrimitiveType.String),
    (r'"Hello\vWorld"', PrimitiveType.String),
    (r'"Hello\\World"', PrimitiveType.String),
    (r'"Hello\'World"', PrimitiveType.String),
    (r'"Hello\?World"', PrimitiveType.String),
    (r'"Hello            World"', PrimitiveType.String),
    (r'"HELLO WORLD"', PrimitiveType.String),

    # Tests for Bools
    ('true', PrimitiveType.Bool),
    ('false', PrimitiveType.Bool),

    # Tests for Parens
    ('("Hello World")', PrimitiveType.String),
    ('(true)', PrimitiveType.Bool),
    ('(false)', PrimitiveType.Bool),
    ('(32*45)*(30/2)', PrimitiveType.Int),
    ('(45+10)', PrimitiveType.Int),

    # Tests for MulDiv
    ('12*62', PrimitiveType.Int),
    ('1*33*(-23)', PrimitiveType.Int),
    ('17*4/(12*-1)', PrimitiveType.Int),

    # ------------------ Velasco tests ------------------

    # AddSub
    ('23+49', PrimitiveType.Int),
    ('(16-0)+(-3)', PrimitiveType.Int),

    # Boolean Negation and Int negation
    ('!true', PrimitiveType.Bool),
    ('!!(!false)', PrimitiveType.Bool),
    ('--(-3)', PrimitiveType.Int),

    # Compare Binary Operator
    ('(-23)<=48', PrimitiveType.Bool),
    ('1==1', PrimitiveType.Bool),
    ('(20+38)*56<92', PrimitiveType.Bool),

]

INVALID_EXPRESSIONS = [

    # Each entry is a pair: (expression source, expected error category)
    # As for VALID_EXPRESSIONS, there should be NO WHITE SPACE in the expressions.

    # Tests for negation
    ('!37', Category.INVALID_NEGATION),
    ('!!37', Category.INVALID_NEGATION),


    # Brown tests
    # Can't make invalid tests for literals as it won't go into the method

    # Tests for Parens
    ('("string"*12)', Category.INVALID_BINARY_OP),
    ('(!30)', Category.INVALID_BINARY_OP),
    ('(33+true)', Category.INVALID_BINARY_OP),

    # Tests for MulDiv
    ('!!82*12', Category.INVALID_BINARY_OP),
    ('"string"*12', Category.INVALID_BINARY_OP),
    ('a/b', Category.INVALID_BINARY_OP),

    # ------------------ Velasco tests ------------------

    # AddSub
    ('"someString"+"nope"', Category.INVALID_BINARY_OP),
    ('true+99', Category.INVALID_BINARY_OP),

    # Negation
    ('!!!20', Category.INVALID_NEGATION),
    ('!"Im a string"', Category.INVALID_NEGATION),
    ('-false', Category.INVALID_NEGATION),
    ('-"some string eh"', Category.INVALID_NEGATION),

    # Compare Binary Operator
    ('false==true', Category.INVALID_BINARY_OP),
    ('("Cant believe youve done this.")<(30+2)', Category.INVALID_BINARY_OP),

]


# Creating custom list of VarDec - by Velasco
VALID_VARDEC = [

    ('var myBool : Bool', 'myBool', PrimitiveType.Bool),
    ('var myInt : Int', 'myInt', PrimitiveType.Int),
    ('var myString : String', 'myString', PrimitiveType.String),
    ('var myBool : Bool = !true', 'myBool', PrimitiveType.Bool),
    ('var myInt : Int = -100', 'myInt', PrimitiveType.Int),
    ('var myString : String = "SomeString"', 'myString', PrimitiveType.String),
    ('var myInt : Int = 100 / 12', 'myInt', PrimitiveType.Int),
    ('var myVar : Int = ((100 + 13) * 5)', 'myVar', PrimitiveType.Int),

]

INVALID_VARDEC = [

    # Can only invalidate constraints.
    ('var myBool : Bool = 100', 'myBool', Category.ASSIGN_TO_WRONG_TYPE),
    ('var veryWrong : Int = "absolutely!"', 'veryWrong', Category.ASSIGN_TO_WRONG_TYPE),
    ('var nooope : String = false', 'nooope', Category.ASSIGN_TO_WRONG_TYPE),
    ('var duplicateThis : Bool = true\nvar duplicateThis : Int = 30', 'duplicateThis', Category.DUPLICATE_NAME),

    # Including mismatched variable declaration here to acknowledge its existence.
    # Leaving commented out though since its considered a real test case. Refer to Notes 1 for more info.
    # ('var myBool : Bool = 100', 'wrongVar', Category.ASSIGN_TO_WRONG_TYPE),


]

VALID_VARIABLE = [

    ('var x : Int\nprint x', 'x', PrimitiveType.Int),
    ('var myBool : Bool = true\nvar y : String\nprint myBool\nprint y', 'myBool', PrimitiveType.Bool),
    ('var myBool : Bool = true\nvar y : String\nprint myBool\nprint y', 'y', PrimitiveType.String),
    ('var someVar : Bool = (30 == 40)\nprint someVar', 'someVar', PrimitiveType.Bool),
    ('var anExpre : Bool = (12 < 10)\nif (anExpre) { }', 'anExpre', PrimitiveType.Bool),

]

INVALID_VARIABLE = [

    # Testing for this will be carried out a little differently - we want
    # to find all the UNDEFINED_NAME errors that exist in the script,
    # not just highlight ones specifically and completely ignore the rest.

    'var varA : String = "varA String"\nprint varB',
    'var anInt : String = 100 / "String"\nprint anInt',
    'var newVar : String = "WasCompEngWorthIt?"\nprint newVar\nprint x',

    # Here's one with an error in declaration.
    'var anExpre : Bool = (12 < false)\nif (anExpre) { }',

    # Leaving commented out a poorly designed test of invalid variables to acknowledge its existence -
    # this one does not even have an undefined name error. It's literally in the wrong testing list.
    # ('var someVar : String = 12', Category.UNDEFINED_NAME)

]


# Making a custom list of print statements to include print statements with variables.
VALID_PRINT = [

    # Will only be putting in non-variable print scripts. The ones with variables
    # have already been tested in VALID_VARIABLE

    'print "ChocolateRain"',
    'print (1 + 3) * 12',
    'print !(12 < -20)',
    'var testVar : Int print testVar',

]

INVALID_PRINT = [

    # Print statements with variables already tested in VARIABLE tests
    ('print "" == -false', [Category.INVALID_BINARY_OP, Category.INVALID_NEGATION, Category.UNPRINTABLE_EXPRESSION]),
    ('print (1 + 3) * "Im an integer"', [Category.INVALID_BINARY_OP, Category.UNPRINTABLE_EXPRESSION]),
    ('print (12 < !20)', [Category.INVALID_BINARY_OP, Category.INVALID_BINARY_OP,
                          Category.INVALID_NEGATION, Category.UNPRINTABLE_EXPRESSION]),

]

VALID_ASSIGNMENT = [

    ('var myInt : Int\nmyInt = -100', 'myInt', PrimitiveType.Int),
    ('var myString : String\nmyString = "SomeString"', 'myString', PrimitiveType.String),
    ('var myInt : Int\nmyInt = 100 / 12', 'myInt', PrimitiveType.Int),
    ('var myBool : Bool\nmyBool = !true', 'myBool', PrimitiveType.Bool),
    ('var myInt : Int\nvar myGuy : String\nmyInt = (10 - 20)', 'myInt', PrimitiveType.Int),
    ('var setThrice : Int = 30\nsetThrice = 31\nsetThrice = 32', 'setThrice', PrimitiveType.Int),

]

INVALID_ASSIGNMENT = [

    ('myInt = 12', Category.UNDEFINED_NAME),
    ('var myString : String\nmyString = true', Category.ASSIGN_TO_WRONG_TYPE),
    ('var myInt : Int\nvar myGuy : String\nmyPerson = (10 - 20)', Category.UNDEFINED_NAME),
    ('var myVar : Int\nvar myVar : Bool\nmyVar = !true', Category.DUPLICATE_NAME),
    ('var x : Bool = true\n var y : Int = 10\n print x * y', Category.UNPRINTABLE_EXPRESSION),

]


# For invalid test cases below, just look for the Category.CONDITION_NOT_BOOL error

VALID_WHILE = [
    'while true { }',
    'while 10 == 10 { print 10 + 10 }',
    'while false { while 10 < 5 { print "string" } }',
]

INVALID_WHILE = [
    'while 10 + 10 {}',
    'while !10 == 5 {}',
    'while "string" {}',
    'while "str" + 10 { myInt = 12 }',
]

VALID_IF = [

    'var X : Bool = false\nif X {} else {}',
    'if !(90 < 100) {}',
    'if (true) { if (123 < 23) { } else { } }'

]

INVALID_IF = [

    'var X : Int = 30\nif X - 30 {} else {}',
    'if !"Totally a bool" {}',
    'if (true) { if (123) { } }',

]


VALID_SIMPLE_FUNCDEF = [

<<<<<<< HEAD
    # Will be using lists in test cases to check multiple functions in one script

    ['func myFunc(var1 : Int, var2 : String) -> Bool {return true}\nfunc secondFunc() -> Int {return 10}'
     '\nfunc voidFunc() {}',
=======
    # This one test should encapsulate everything.
    ['func myFunc(var1 : Int, var2 : String) -> Bool {}\nfunc secondFunc() -> Int {}\nfunc voidFunc() {}',
>>>>>>> c25fd286
     ['myFunc', 'secondFunc', 'voidFunc'],
     [FunctionType([PrimitiveType.Int, PrimitiveType.String], PrimitiveType.Bool),
      FunctionType([], PrimitiveType.Int), FunctionType([], PrimitiveType.Void)]]

]

# "I don't think there's a way for us to test invalid func definitions."

VALID_TEST_PARAM = [
    ['func myFunc(var1 : Int, var2 : String) -> Bool {}\nfunc secondFunc(var3 : Bool) -> Int {}',
     [['myFunc', {'var1' : PrimitiveType.Int, 'var2' : PrimitiveType.String}], ['secondFunc', {'var3' : PrimitiveType.Bool}]]]
    # ^ Made multidimentioanl array for testing here, where we have the name of a function
    # paired with a dictionary of all its parameters
]

INVALID_TEST_PARAM = [
    # Testing out variables of same parameter name
    ['func thisFunc(thisVar  : Int) { var thisVar : Bool\nthisVar = false }', Category.DUPLICATE_NAME]
]

# Encapsulates function call statements as well.
VALID_FUNCCALL = [
    'func myFunc(var1: Int, var2 : String) {}\nmyFunc(10, "balls")',
    'func myFunc(var1: Int, var2 : Int) {if var1 < var2 {print var1} else {print var2}}\nmyFunc(10,12)',
    'func myFunc(var1: Int, var2 : String) {}\nmyFunc(10, "balls and books")',
    'func emptyFunc() {}\nemptyFunc()',
]

# Encapsulates function call statements as well.
INVALID_FUNCCALL = [
    'func myFunc(var1: Int, var2 : Bool) {}\nmyFunc("cat", "and mouse")',
    'func myFunc(var1: Int, var2 : Bool) {}\nNOTmyFunc("cat", "and mouse")',
    'func myFunc(var1: Int, var2 : Bool) {}\nMissingArgFunc("cat")',
]

VALID_RETURN = [
    'return',
    'var test : Int = 30\nreturn',
    'func myFunc() -> Bool {return true}',
    'func myFunc() -> Int {return 53}',
    'func myFunc() -> String {return "hello world"}',
    'func myFunc() {return}'
]

INVALID_RETURN = [
    'return 10',
    'var X : Int = 30\nreturn X',
    'func myFunc() -> Bool {return}',
    'func myFunc() -> Bool {return 10}',
    'func myFunc() -> Int {return "Hello"}',
    'func myFunc() -> String {return true}',
]

VALID_FUNCCALLEXPR = [
    # (statment, type, expr)
    ('func myFunc() -> Bool {return true}\n var x : Bool = myFunc()', PrimitiveType.Bool, 'myFunc()'),
    ('func myFunc() -> Int {return 10}\nvar test : Int = myFunc()', PrimitiveType.Int, 'myFunc()'),
    ('func myFunc() -> String {return "Hello World"}\nvar test : String = myFunc()', PrimitiveType.String, 'myFunc()'),
    ('func myFunc() -> Int {return 10}\nvar test : Int = 10 + myFunc()', PrimitiveType.Int, 'myFunc()'),
    ('func myFunc(num : Int) -> Int {return 10 + num}\nvar test : Int = myFunc(10)', PrimitiveType.Int, 'myFunc(10)'),
    ('func myFunc(num : Int) -> String {return "Hello"}\nvar test : String = myFunc(10)', PrimitiveType.String,
     'myFunc(10)'),
    ('func myFunc() {var x : Int = 10}\nvar x : Int = 20 myFunc()', PrimitiveType.Void, 'myFunc()'),
]

INVALID_FUNCCALLEXPR = [
    ('func myFunc() -> Bool {return true}\nvar x : String = myFunc()', Category.ASSIGN_TO_WRONG_TYPE),
    ('func myFunc() -> String {return "Hello"}\nvar x : Int = myFunc() + 10', Category.INVALID_BINARY_OP),
    ('func myFunc(num : Int) {}\nvar x : Int = myFunc(10)', Category.INVALID_CALL),
    ('func myFunc(num : Int) -> Bool {return true}\nvar x : Int = myFunc()', Category.ASSIGN_TO_WRONG_TYPE),
    ('var x : Int = myFunc()', Category.INVALID_CALL),
    ('func myFunc() {var x : Int = 10}\nvar y : Int = x + 3 myFunc()', Category.UNDEFINED_NAME),
    ('func myFunc() {return}\nvar x : Int = myFunc()', Category.INVALID_CALL),
    ('func myFunc(x : Int, num : Int) {return}\nvar y : Int = myFunc(10)', Category.INVALID_CALL),
    ('func myFunc(x : Int) {return}\nvar y : Int = myFunc', Category.FUNCTION_USED_AS_VARIABLE),
]

# There is nothing to do for function call statements.

UNREACHABLE_CODE = [

    """
    func myFunc() -> String {
        var x : String = "String"
        var y : Int
        var m : Int
        var theAnswer : Int = 42
        x = "String 2"
        return "The returned string of power!"
        y = 10
        x = "No"
        y = y + 2
        if true {
            print x
            print (y + 10)
        }
        else {
            return "Please return this."
            print "Sorry, I can't :/."
            while true {
                m = 90
                print m
                if (theAnswer == 42) {
                    print ("The answer to the universe.")
                }
            }

        }

    }
    """,

    """
    func firstFunc() {
        
        if 2 == 3 {
            return 
        }
        
        print "Believe it or not, this is reachable."
        return
        print "Not this one though."
    }
    
    func secondFunc() -> Int {
        
        print "Here's two levels of totally blocked if statements!"
        if 30 == 10 {
            print "Is reachable"
            if true {
                print "This one's reachable."
                return 3
            }
            else {
                return 2
            }
            print "Not reachable"
        }
        else {
            return 10
            print "Neither is this"
        }
        
        if 0 < 1 {
            print "This one is reachable!!??? Nope."
        }
        
        print "lol this print is unreachable because of the totally blocked if statement above."
        return 0
        
    }
    
    return 
    print "First line in main won't be reached."
    print "Neither will this." 
    
    """,

    """
    if 30 == 10 {
        print "Is reachable"
        return
        print "Not reachable"
    } else {
        print "No return here"
    }
    print "I should be reachable"

    """

]


MISSING_RETURN = {

    # Basically, if we encounter a block node of a function definition, and
    # not all of its routes are covered - either via a totally blocking if or
    # a simple return statement, minus all the unreachable code part, then there are missing
    # return statements.

    """ 
    func myFunc() -> Int {
    }
    """,

    """
    func myFunc() -> Int {
        if true {
            print 10
        }
        else {
            return 10
            print 3
        }

    }
    """,

    """
    func myFunc() -> Bool {
        if true {
            if false {
                return false
            }
            else {
                print "not a return!"
            }
        }
        else {
            return true   
        }
    }
    """,
}

NOT_MISSING_RETURN = [

    """
    func myFunc() {
    }    
    """,

    """
    func myFunc() -> Int {
        return 10
    }  
    """,

    """
    func myFunc() -> Int {
        if true {
            return 10
        }
        else {
            return 10
        }
    }
    """,

    """ 
    func myFunc() -> Int {
    
        if true {
            return 12
        }
        else {
        }
        return 19
    }
    """,
]<|MERGE_RESOLUTION|>--- conflicted
+++ resolved
@@ -256,18 +256,11 @@
 
 VALID_SIMPLE_FUNCDEF = [
 
-<<<<<<< HEAD
-    # Will be using lists in test cases to check multiple functions in one script
-
+    # This test should encapsulate everything.
     ['func myFunc(var1 : Int, var2 : String) -> Bool {return true}\nfunc secondFunc() -> Int {return 10}'
-     '\nfunc voidFunc() {}',
-=======
-    # This one test should encapsulate everything.
-    ['func myFunc(var1 : Int, var2 : String) -> Bool {}\nfunc secondFunc() -> Int {}\nfunc voidFunc() {}',
->>>>>>> c25fd286
-     ['myFunc', 'secondFunc', 'voidFunc'],
+     '\nfunc voidFunc() {}', ['myFunc', 'secondFunc', 'voidFunc'],
      [FunctionType([PrimitiveType.Int, PrimitiveType.String], PrimitiveType.Bool),
-      FunctionType([], PrimitiveType.Int), FunctionType([], PrimitiveType.Void)]]
+      FunctionType([], PrimitiveType.Int), FunctionType([], PrimitiveType.Void)]],
 
 ]
 
