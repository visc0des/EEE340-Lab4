"""
    Description:

        This python file contains all the test cases of all the functions
        in nimblesemantics.py.

    Authors: OCdt Aaron Brown and OCdt Liethan Velasco

"""

# Import Section
from errorlog import Category
from symboltable import PrimitiveType, FunctionType, Symbol



VALID_EXPRESSIONS = [
    # Each entry is a pair: (expression source, expected type)
    # Due to the way the inferred_types are stored, using ctx.getText() as the key,
    # expressions must contain NO WHITE SPACE for the tests to work. E.g.,
    # '59+a' is fine, '59 + a' won't work.

    # Note here to acknowledge that there is no point testing integer
    # or boolean literals as any errors will be detected by the parser.

    ('37', PrimitiveType.Int),
    ('-37', PrimitiveType.Int),

    # Brown tests
    # Tests for strings
    ('"hello"', PrimitiveType.String),
    (r'"Hello\nWorld"', PrimitiveType.String),
    (r'"Hello\rWorld"', PrimitiveType.String),
    (r'"Hello\aWorld"', PrimitiveType.String),
    (r'"Hello\bWorld"', PrimitiveType.String),
    (r'"Hello\fWorld"', PrimitiveType.String),
    (r'"Hello\tWorld"', PrimitiveType.String),
    (r'"Hello\vWorld"', PrimitiveType.String),
    (r'"Hello\\World"', PrimitiveType.String),
    (r'"Hello\'World"', PrimitiveType.String),
    (r'"Hello\?World"', PrimitiveType.String),
    (r'"Hello            World"', PrimitiveType.String),
    (r'"HELLO WORLD"', PrimitiveType.String),

    # Tests for Bools
    ('true', PrimitiveType.Bool),
    ('false', PrimitiveType.Bool),

    # Tests for Parens
    ('("Hello World")', PrimitiveType.String),
    ('(true)', PrimitiveType.Bool),
    ('(false)', PrimitiveType.Bool),
    ('(32*45)*(30/2)', PrimitiveType.Int),
    ('(45+10)', PrimitiveType.Int),

    # Tests for MulDiv
    ('12*62', PrimitiveType.Int),
    ('1*33*(-23)', PrimitiveType.Int),
    ('17*4/(12*-1)', PrimitiveType.Int),

    # ------------------ Velasco tests ------------------

    # AddSub
    ('23+49', PrimitiveType.Int),
    ('(16-0)+(-3)', PrimitiveType.Int),

    # Boolean Negation and Int negation
    ('!true', PrimitiveType.Bool),
    ('!!(!false)', PrimitiveType.Bool),
    ('--(-3)', PrimitiveType.Int),

    # Compare Binary Operator
    ('(-23)<=48', PrimitiveType.Bool),
    ('1==1', PrimitiveType.Bool),
    ('(20+38)*56<92', PrimitiveType.Bool),

]

INVALID_EXPRESSIONS = [

    # Each entry is a pair: (expression source, expected error category)
    # As for VALID_EXPRESSIONS, there should be NO WHITE SPACE in the expressions.

    # Tests for negation
    ('!37', Category.INVALID_NEGATION),
    ('!!37', Category.INVALID_NEGATION),


    # Brown tests
    # Can't make invalid tests for literals as it won't go into the method

    # Tests for Parens
    ('("string"*12)', Category.INVALID_BINARY_OP),
    ('(!30)', Category.INVALID_BINARY_OP),
    ('(33+true)', Category.INVALID_BINARY_OP),

    # Tests for MulDiv
    ('!!82*12', Category.INVALID_BINARY_OP),
    ('"string"*12', Category.INVALID_BINARY_OP),
    ('a/b', Category.INVALID_BINARY_OP),

    # ------------------ Velasco tests ------------------

    # AddSub
    ('"someString"+"nope"', Category.INVALID_BINARY_OP),
    ('true+99', Category.INVALID_BINARY_OP),

    # Negation
    ('!!!20', Category.INVALID_NEGATION),
    ('!"Im a string"', Category.INVALID_NEGATION),
    ('-false', Category.INVALID_NEGATION),
    ('-"some string eh"', Category.INVALID_NEGATION),

    # Compare Binary Operator
    ('false==true', Category.INVALID_BINARY_OP),
    ('("Cant believe youve done this.")<(30+2)', Category.INVALID_BINARY_OP),

]


# Creating custom list of VarDec - by Velasco
VALID_VARDEC = [

    ('var myBool : Bool', 'myBool', PrimitiveType.Bool),
    ('var myInt : Int', 'myInt', PrimitiveType.Int),
    ('var myString : String', 'myString', PrimitiveType.String),
    ('var myBool : Bool = !true', 'myBool', PrimitiveType.Bool),
    ('var myInt : Int = -100', 'myInt', PrimitiveType.Int),
    ('var myString : String = "SomeString"', 'myString', PrimitiveType.String),
    ('var myInt : Int = 100 / 12', 'myInt', PrimitiveType.Int),
    ('var myVar : Int = ((100 + 13) * 5)', 'myVar', PrimitiveType.Int),

]

INVALID_VARDEC = [

    # Can only invalidate constraints.
    ('var myBool : Bool = 100', 'myBool', Category.ASSIGN_TO_WRONG_TYPE),
    ('var veryWrong : Int = "absolutely!"', 'veryWrong', Category.ASSIGN_TO_WRONG_TYPE),
    ('var nooope : String = false', 'nooope', Category.ASSIGN_TO_WRONG_TYPE),
    ('var duplicateThis : Bool = true\nvar duplicateThis : Int = 30', 'duplicateThis', Category.DUPLICATE_NAME),

    # Including mismatched variable declaration here to acknowledge its existence.
    # Leaving commented out though since its considered a real test case. Refer to Notes 1 for more info.
    # ('var myBool : Bool = 100', 'wrongVar', Category.ASSIGN_TO_WRONG_TYPE),


]

VALID_VARIABLE = [

    ('var x : Int\nprint x', 'x', PrimitiveType.Int),
    ('var myBool : Bool = true\nvar y : String\nprint myBool\nprint y', 'myBool', PrimitiveType.Bool),
    ('var myBool : Bool = true\nvar y : String\nprint myBool\nprint y', 'y', PrimitiveType.String),
    ('var someVar : Bool = (30 == 40)\nprint someVar', 'someVar', PrimitiveType.Bool),
    ('var anExpre : Bool = (12 < 10)\nif (anExpre) { }', 'anExpre', PrimitiveType.Bool),

]

INVALID_VARIABLE = [

    # Testing for this will be carried out a little differently - we want
    # to find all the UNDEFINED_NAME errors that exist in the script,
    # not just highlight ones specifically and completely ignore the rest.

    'var varA : String = "varA String"\nprint varB',
    'var anInt : String = 100 / "String"\nprint anInt',
    'var newVar : String = "WasCompEngWorthIt?"\nprint newVar\nprint x',

    # Here's one with an error in declaration.
    'var anExpre : Bool = (12 < false)\nif (anExpre) { }',

    # Leaving commented out a poorly designed test of invalid variables to acknowledge its existence -
    # this one does not even have an undefined name error. It's literally in the wrong testing list.
    # ('var someVar : String = 12', Category.UNDEFINED_NAME)

]


# Making a custom list of print statements to include print statements with variables.
VALID_PRINT = [

    # Will only be putting in non-variable print scripts. The ones with variables
    # have already been tested in VALID_VARIABLE

    'print "ChocolateRain"',
    'print (1 + 3) * 12',
    'print !(12 < -20)',
    'var testVar : Int print testVar',

]

INVALID_PRINT = [

    # Print statements with variables already tested in VARIABLE tests
    ('print "" == -false', [Category.INVALID_BINARY_OP, Category.INVALID_NEGATION, Category.UNPRINTABLE_EXPRESSION]),
    ('print (1 + 3) * "Im an integer"', [Category.INVALID_BINARY_OP, Category.UNPRINTABLE_EXPRESSION]),
    ('print (12 < !20)', [Category.INVALID_BINARY_OP, Category.INVALID_BINARY_OP,
                          Category.INVALID_NEGATION, Category.UNPRINTABLE_EXPRESSION]),

]

VALID_ASSIGNMENT = [

    ('var myInt : Int\nmyInt = -100', 'myInt', PrimitiveType.Int),
    ('var myString : String\nmyString = "SomeString"', 'myString', PrimitiveType.String),
    ('var myInt : Int\nmyInt = 100 / 12', 'myInt', PrimitiveType.Int),
    ('var myBool : Bool\nmyBool = !true', 'myBool', PrimitiveType.Bool),
    ('var myInt : Int\nvar myGuy : String\nmyInt = (10 - 20)', 'myInt', PrimitiveType.Int),
    ('var setThrice : Int = 30\nsetThrice = 31\nsetThrice = 32', 'setThrice', PrimitiveType.Int),

]

INVALID_ASSIGNMENT = [

    ('myInt = 12', Category.UNDEFINED_NAME),
    ('var myString : String\nmyString = true', Category.ASSIGN_TO_WRONG_TYPE),
    ('var myInt : Int\nvar myGuy : String\nmyPerson = (10 - 20)', Category.UNDEFINED_NAME),
    ('var myVar : Int\nvar myVar : Bool\nmyVar = !true', Category.DUPLICATE_NAME),
    ('var x : Bool = true\n var y : Int = 10\n print x * y', Category.UNPRINTABLE_EXPRESSION),

]


# For invalid test cases below, just look for the Category.CONDITION_NOT_BOOL error

VALID_WHILE = [
    'while true { }',
    'while 10 == 10 { print 10 + 10 }',
    'while false { while 10 < 5 { print "string" } }',
]

INVALID_WHILE = [
    'while 10 + 10 {}',
    'while !10 == 5 {}',
    'while "string" {}',
    'while "str" + 10 { myInt = 12 }',
]

VALID_IF = [

    'var X : Bool = false\nif X {} else {}',
    'if !(90 < 100) {}',
    'if (true) { if (123 < 23) { } else { } }'

]

INVALID_IF = [

    'var X : Int = 30\nif X - 30 {} else {}',
    'if !"Totally a bool" {}',
    'if (true) { if (123) { } }',

]


VALID_SIMPLE_FUNCDEF = [

    # Will be using lists in test cases to check multiple functions in one script

    ['func myFunc(var1 : Int, var2 : String) -> Bool {}\nfunc secondFunc() -> Int {}\nfunc voidFunc() {}',
     ['myFunc', 'secondFunc', 'voidFunc'],
     [FunctionType([PrimitiveType.Int, PrimitiveType.String], PrimitiveType.Bool),
      FunctionType([], PrimitiveType.Int), FunctionType([], PrimitiveType.Void)]]

]

# "I don't think there's a way for us to test invalid func definitions."

VALID_TEST_PARAM = [

    # Can we test functions with no parameters
    ['func myFunc(var1 : Int, var2 : String) -> Bool {}\nfunc secondFunc(var3 : Bool) -> Int {}',
     [['myFunc', {'var1' : PrimitiveType.Int, 'var2' : PrimitiveType.String}], ['secondFunc', {'var3' : PrimitiveType.Bool}]]]

    # ^ Made multidimentioanl array for testing here, where we have the name of a function
    # paired with a dictionary of all its parameters



    # todo - Let's test functions with variable declarations inside it. Also with some shadowing
]

VALID_FUNCCALL = [

    # 'func myFunc(var1: Int, var2 : String) {}\nmyFunc(10, "balls")'
]

INVALID_FUNCCALL = [

    'func myFunc(var1: Int, var2 : Bool) {}\nmyFunc("cat", "and mouse")',
    'func myFunc(var1: Int, var2 : Bool) {}\nNOTmyFunc("cat", "and mouse")',
    'func myFunc(var1: Int, var2 : Bool) {}\nMissingArgFunc("cat")',

]

VALID_RETURN = [
    'return',
    'var test : Int = 30\nreturn',
    'func myFunc() -> Bool {return true}',
    'func myFunc() -> Int {return 53}',
    'func myFunc() -> String {return "hello world"}',
    'func myFunc() -> Bool {return}',                   #<-- I think this is actually a valid case.
]

INVALID_RETURN = [
    'return 10',
<<<<<<< HEAD
    #'var X : Int = 30\nreturn X',

    #'func myFunc() -> Bool {return 10}',
    #'func myFunc() -> Int {return "Hello"}',
    #'func myFunc() -> String {return true}',
=======
    'var X : Int = 30\nreturn X',
    'func myFunc() -> Bool {return}',
    'func myFunc() -> Bool {return 10}',
    'func myFunc() -> Int {return "Hello"}',
    'func myFunc() -> String {return true}',
]

VALID_FUNCCALLEXPR = [
    # (statment, type, expr)
    ('func myFunc() -> Bool {return true}\n var x : Bool = myFunc()', PrimitiveType.Bool, 'myFunc()'),
    ('func myFunc() -> Int {return 10}\nvar test : Int = myFunc()', PrimitiveType.Int, 'myFunc()'),
    ('func myFunc() -> String {return "Hello World"}\nvar test : String = myFunc()', PrimitiveType.String, 'myFunc()'),
    ('func myFunc() -> Int {return 10}\nvar test : Int = 10 + myFunc()', PrimitiveType.Int, 'myFunc()'),
    ('func myFunc(num : Int) -> Int {return 10 + num}\nvar test : Int = myFunc(10)', PrimitiveType.Int, 'myFunc(10)'),
    ('func myFunc(num : Int) -> String {return "Hello"}\nvar test : String = myFunc(10)', PrimitiveType.String,
     'myFunc(10)'),
]

INVALID_FUNCCALLEXPR = [
    ('func myFunc() -> Bool {return true}\nvar x : String = myFunc()', PrimitiveType.Bool, 'myFunc()'),
    ('func myFunc() -> String {return "Hello"}\nvar x : Int = myFunc() + 10', PrimitiveType.String, 'myFunc()'),
    ('func myFunc(num : Int) {}\nvar x : Int = myFunc(10)', PrimitiveType.Void, 'myFunc()'),
    ('func myFunc(num : Int) -> Bool {return true}\nvar x : Int = myFunc()', PrimitiveType.Bool, 'myFunc()')

>>>>>>> f3709c17
]<|MERGE_RESOLUTION|>--- conflicted
+++ resolved
@@ -300,18 +300,16 @@
     'func myFunc() -> Bool {return true}',
     'func myFunc() -> Int {return 53}',
     'func myFunc() -> String {return "hello world"}',
-    'func myFunc() -> Bool {return}',                   #<-- I think this is actually a valid case.
 ]
 
 INVALID_RETURN = [
     'return 10',
-<<<<<<< HEAD
     #'var X : Int = 30\nreturn X',
 
     #'func myFunc() -> Bool {return 10}',
     #'func myFunc() -> Int {return "Hello"}',
     #'func myFunc() -> String {return true}',
-=======
+
     'var X : Int = 30\nreturn X',
     'func myFunc() -> Bool {return}',
     'func myFunc() -> Bool {return 10}',
@@ -336,5 +334,4 @@
     ('func myFunc(num : Int) {}\nvar x : Int = myFunc(10)', PrimitiveType.Void, 'myFunc()'),
     ('func myFunc(num : Int) -> Bool {return true}\nvar x : Int = myFunc()', PrimitiveType.Bool, 'myFunc()')
 
->>>>>>> f3709c17
 ]