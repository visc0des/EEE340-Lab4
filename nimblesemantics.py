"""

The nimblesemantics module contains classes sufficient to perform a semantic analysis
of Nimble programs.

The analysis has two major tasks:

- to infer the types of all expressions in a Nimble program and to add appropriate type
annotations to the program's ANTLR-generated syntax tree by storing an entry in the `node_types`
dictionary for each expression node, where the key is the node and the value is a
`symboltable.PrimitiveType` or `symboltable.FunctionType`.

- to identify and flag all violations of the Nimble semantic specification
using the `errorlog.ErrorLog` and other classes in the `errorlog` module.

There are two phases to the analysis:

1. DefineScopesAndSymbols, and

2. InferTypesAndCheckSemantics.

In the first phase, `symboltable.Scope` objects are created for all scope-defining parse
tree nodes: the script, each function definition, and the main. These are stored in the
`self.scopes` dictionary. Also in this phase, all declared function types must be recorded
in the appropriate scope.

Parameter and variable types can be recorded in the appropriate scope in either the first
phase or the second phase.

In the second phase, type inference is performed and all other semantic constraints are
checked.


NOTES:
    - Turns out there's an easy way to access the PrimitiveTypes values with a TYPE's text:
        PrimitiveType['Int'] => PrimitiveType.Int. Thanks G-dawg.



Group members: OCdt Liethan Velasco and OCdt Aaron Brown
Version:    March 2nd, 2023

"""

# --- Importing other Modules ---

from errorlog import ErrorLog, Category
from nimble import NimbleListener, NimbleParser
from symboltable import PrimitiveType, FunctionType, Scope

# --- Defining Classes that contain exit and enter functions ---


class DefineScopesAndSymbols(NimbleListener):

    def __init__(self, error_log: ErrorLog, global_scope: Scope, types: dict):
        self.error_log = error_log
        self.current_scope = global_scope
        self.type_of = types

    def enterMain(self, ctx: NimbleParser.MainContext):
        self.current_scope = self.current_scope.create_child_scope('$main', PrimitiveType.Void)

    def exitMain(self, ctx: NimbleParser.MainContext):
        self.current_scope = self.current_scope.enclosing_scope

    def enterFuncDef(self, ctx:NimbleParser.FuncDefContext):

        # ! Stay in global scope, just create the function "symbol" and do nothing else

        # Get function name
        func_name = ctx.ID().getText();

        # EXTRACT types of parameters from each paramDef token
        # (Have to do this since we haven't created parameter symbols in function scope yet)
        param_types = [PrimitiveType[this_param.TYPE().getText()] for this_param in ctx.parameterDef()];

        # Get return type of function (default to void).
        ret_type = PrimitiveType.Void;
        if ctx.TYPE() is not None:
            ret_type = PrimitiveType[ctx.TYPE().getText()];

        # Create function type symbol in global scope.
        this_funcDef = FunctionType(param_types, ret_type);
        self.current_scope.define(func_name, this_funcDef)

        # Create the function's scope in the global scope
        self.current_scope.create_child_scope(ctx.ID().getText(), ret_type)



class InferTypesAndCheckConstraints(NimbleListener):
    """
    The type of each expression parse tree node is calculated and stored in the
    `self.type_of` dictionary, where the key is the node object, and the value is
    an instance of `symboltable.PrimitiveType`.

    The types of declared variables are stored in `self.variables`, which is a dictionary
    mapping from variable names to `symboltable.PrimitiveType` instances.

    Any semantic errors detected, e.g., undefined variable names,
    type mismatches, etc., are logged in the `error_log`
    """

    def __init__(self, error_log: ErrorLog, global_scope: Scope, types: dict):
        self.error_log = error_log
        self.current_scope = global_scope
        self.type_of = types

    def enterFuncDef(self, ctx:NimbleParser.FuncDefContext):

        # Switch scope to that of function
        self.current_scope = self.current_scope.child_scope_named(ctx.ID().getText())

        # So everything else gets handled at the lower levels.

    def exitFuncDef(self, ctx:NimbleParser.FuncDefContext):

        # Return to global scope
        self.current_scope = self.current_scope.enclosing_scope

    # Everything inside gets handled at lower levels.


    def subVarDec(self, ctx):
        # Creating mini-lookup dictionary for verification
        # TODO this dic isn't needed as primtiveType['int'] will do the thing for us
        type_dict = {'Int': PrimitiveType.Int, 'Bool': PrimitiveType.Bool, 'String': PrimitiveType.String}

        # Extracting variable type declared, its primitive type,
        # and the ID declared
        var_text = ctx.TYPE().getText()
        var_primtype = type_dict[var_text]
        this_ID = ctx.ID().getText()

        # First thing to check is if we're declaring a duplicated variable name. Set ERROR if so and stop function.
        if self.current_scope.resolve(this_ID) is not None:
            self.current_scope.define(this_ID, PrimitiveType.ERROR, False)
            self.error_log.add(ctx, Category.DUPLICATE_NAME, f"Previously declared variable already has name"
                                                             f"[{this_ID}]. No duplicates are allowed.")
            error = True
        else:
            error = False

        return var_text, var_primtype, this_ID, error

    def exitParameterDef(self, ctx:NimbleParser.ParameterDefContext):
        # Create parameter symbol in the current scope (function scope)
        # Should be the same as the var dec
        var_text, var_primtype, this_ID, error = self.subVarDec(ctx)

        # create the symbol with the inuptted typeset the variable type accordingly
        if not error:
            self.current_scope.define(this_ID, var_primtype, True) # <-- Changed from False to True

    def exitReturn(self, ctx:NimbleParser.ReturnContext):
        # must match the function definition's type Will create an error in the error log
        # in the main only a bare return can be used

        # todo -- handle unreachable code.

        expr = ctx.expr() #

        # checking if in main scope
        if self.current_scope.name == "$main" and expr is not None:
            self.error_log.add(ctx, Category.INVALID_RETURN, "ERROR: Can't return anything from the main.")
            return

        # checking if type matches function
        return_type = self.current_scope.return_type
        if return_type is not PrimitiveType.Void:
<<<<<<< HEAD

            # Check if expr exists. Handle accordingly
            if expr is not None:
                if return_type != self.type_of[expr]:
                    self.error_log.add(ctx, Category.INVALID_RETURN,
                                       f"ERROR: Type returned ({self.type_of[expr]}) does not match function "
                                       f"declaration return type ({return_type}).")

            # If expr doesn't exist, nothing to do
            else:
                return;

=======
            if ctx.expr() is None:
                self.error_log.add(ctx, Category.INVALID_RETURN,
                                   "Type returned dose not match function declaration type")
            elif return_type != self.type_of[ctx.expr()]:
                self.error_log.add(ctx, Category.INVALID_RETURN,
                                   "Type returned dose not match function declaration type")
>>>>>>> f3709c17
        else:
            if expr is not None:
                self.error_log.add(ctx, Category.INVALID_RETURN,
                                   f"ERROR: Function declaration has return type ({PrimitiveType.Void}).")

    def exitFuncCall(self, ctx:NimbleParser.FuncCallContext):
        # ensure that the function exists within the global scope otherwise it's an error
        # ensure that argument types match the function's parameter types otherwise it's an error

        # Extracting tokens
        func_ID = ctx.ID().getText();
        func_args = [this_expr for this_expr in ctx.expr()];

        # First, check if a function with func_ID name exists. If none exists, set error accordingly and stop function
        func_symbol = self.current_scope.resolve(func_ID);
        if func_symbol is None:
            self.type_of[ctx] = PrimitiveType.ERROR;
            self.error_log.add(ctx, Category.INVALID_CALL, f"ERROR: A function with name {func_ID} does not exist. "
                                                           f"Check spelling or number of inputted arguments.");
            return;

        # If it exists, check argument types if matching with parameter types
        error_found = False;
        error_args = [];        # honestly I can't think of any better solution to this rn
        error_params = [];
        for this_arg, this_param_type in zip(func_args, func_symbol.type.parameter_types):

            # Check if a given argument does not match types with its respective parameter.
            # Find all mismatches and update error log accordingly.
            if self.type_of[this_arg] != this_param_type:
                error_args.append(f"{this_arg.getText()}:{self.type_of[this_arg]}");
                error_params.append(f"{this_param_type}");
                error_found = True;


        # If we found an error, set funcCall expression's type to ERROR.
        # Otherwise, set to return type of function
        if error_found:
            error_msg = f"ERROR: Argument(s) [{', '.join(error_args)}] do not " \
                        f"match respective expected function parameters types [{', '.join(error_params)}]."
            self.error_log.add(ctx, Category.INVALID_CALL, error_msg)
            self.type_of[ctx] = PrimitiveType.ERROR;
        else:
            self.type_of[ctx] = func_symbol.type.return_type;






    def exitFuncCallExpr(self, ctx:NimbleParser.FuncCallExprContext):
        # Need to assign it the type returned by the function
        self.type_of[ctx] = self.type_of[ctx.funcCall()]

    def exitFuncCallStmt(self, ctx:NimbleParser.FuncCallStmtContext):
        # Don't need to do anything here
        pass

    # --------------------------------------------------------
    # Program structure
    # --------------------------------------------------------

    def exitScript(self, ctx: NimbleParser.ScriptContext):
        # Doesn't need any semantic analysis or constraint checking.
        pass

    def enterMain(self, ctx: NimbleParser.MainContext):
        # Change current_scope field from $global -> $main
        self.current_scope = self.current_scope.child_scope_named('$main')

    def exitMain(self, ctx: NimbleParser.MainContext):
        # Change current_scope field from $main -> $global
        self.current_scope = self.current_scope.enclosing_scope

    def exitBody(self, ctx: NimbleParser.BodyContext):
        # Doesn't need any semantic analysis or constraint checking.
        pass

    def exitVarBlock(self, ctx: NimbleParser.VarBlockContext):
        # Doesn't need any semantic analysis or constraint checking.
        pass

    def exitBlock(self, ctx: NimbleParser.BlockContext):
        # I don't think anything actually needs to be done here as it will never have an error
        # and doesn't need typed.
        pass

    # --------------------------------------------------------
    # Variable declarations
    # --------------------------------------------------------

    def exitVarDec(self, ctx: NimbleParser.VarDecContext):
        var_text, var_primtype, this_ID, error = self.subVarDec(ctx)

        # If no duplicate name, and if there was an assignment,
        # check if does not violate type constraint
        if ctx.expr() is not None:

            # Extract value of expression put for assignment
            expr_type = self.type_of[ctx.expr()]

            # Check if they match. If not, then there was a constraint violation
            if expr_type != var_primtype:

                self.current_scope.define(this_ID, PrimitiveType.ERROR, False)
                self.type_of[ctx] = PrimitiveType.ERROR
                self.error_log.add(ctx, Category.ASSIGN_TO_WRONG_TYPE,
                                   f"Can't assign {str(expr_type)} to variable of type {var_text}")
                return

        # If all input conditions met, create the symbol with the inuptted typeset the variable type accordingly
        if not error:
            self.current_scope.define(this_ID, var_primtype, False)

    # --------------------------------------------------------
    # Statements
    # --------------------------------------------------------

    def exitAssignment(self, ctx: NimbleParser.AssignmentContext):
        # The variable ID must already be declared, and be of the same type as
        # expr. If conditions are met, the variable symbol named ID takes on type of expr.
        # Otherwise, gets type ERROR

        this_ID = ctx.ID().getText()
        expr_type = self.type_of[ctx.expr()]
        symbol = self.current_scope.resolve(this_ID)

        # Checking if variable under ID has been declared. If not, record the error
        if symbol is None:
            self.error_log.add(ctx, Category.UNDEFINED_NAME, f"Can't assign value to undefined variable [{this_ID}]")
            return

        # Otherwise, check if expr_type does not match variable type. If not, record the error
        if symbol.type != expr_type:
            self.error_log.add(ctx, Category.ASSIGN_TO_WRONG_TYPE, f"Can't assign value of type {expr_type} to variable"
                                                                   f" [{this_ID}] of type {symbol.type}.")

    def exitWhile(self, ctx: NimbleParser.WhileContext):
        if self.type_of[ctx.expr()] != PrimitiveType.Bool:
            self.error_log.add(ctx, Category.CONDITION_NOT_BOOL, f"Type {self.type_of[ctx.expr()]} is not of type bool")

    def exitIf(self, ctx: NimbleParser.IfContext):
        # Simply check if the expr child is of type boolean. If not, record error
        if self.type_of[ctx.expr()] != PrimitiveType.Bool:
            self.error_log.add(ctx, Category.CONDITION_NOT_BOOL, f"if-statement condition [{ctx.expr().getText()}] "
                                                                 f"can only be of type {PrimitiveType.Bool}, not "
                                                                 f"{self.type_of[ctx.expr()]}.")

    def exitPrint(self, ctx: NimbleParser.PrintContext):
        # If expression to print is of type ERROR, record accordingly in error log.
        if self.type_of[ctx.expr()] == PrimitiveType.ERROR:
            self.error_log.add(ctx, Category.UNPRINTABLE_EXPRESSION, f"Can't print expression of type "
                                                                     f"{PrimitiveType.ERROR}.")

    # --------------------------------------------------------
    # Expressions
    # --------------------------------------------------------

    def exitIntLiteral(self, ctx: NimbleParser.IntLiteralContext):
        self.type_of[ctx] = PrimitiveType.Int

    def exitNeg(self, ctx: NimbleParser.NegContext):
        # Are conditions met for an integer negation?
        if ctx.op.text == '-' and self.type_of[ctx.expr()] == PrimitiveType.Int:
            self.type_of[ctx] = PrimitiveType.Int

        # Are conditions met for a boolean negation?
        elif ctx.op.text == '!' and self.type_of[ctx.expr()] == PrimitiveType.Bool:
            self.type_of[ctx] = PrimitiveType.Bool

        # If none, then error had occurred.
        else:
            self.type_of[ctx] = PrimitiveType.ERROR
            self.error_log.add(ctx, Category.INVALID_NEGATION,
                               f"Can't apply {ctx.op.text} to [{self.type_of[ctx].name}]")

    def exitParens(self, ctx: NimbleParser.ParensContext):
        self.type_of[ctx] = self.type_of[ctx.expr()]
        if self.type_of[ctx.expr()] == PrimitiveType.ERROR:
            self.error_log.add(ctx, Category.INVALID_BINARY_OP, f"Parentheses contain expression of "
                                                                f"type {PrimitiveType.ERROR}.")

    def exitMulDiv(self, ctx: NimbleParser.MulDivContext):
        left = self.type_of[ctx.expr(0)]
        right = self.type_of[ctx.expr(1)]
        if left == PrimitiveType.Int and right == PrimitiveType.Int:
            self.type_of[ctx] = PrimitiveType.Int
        else:
            self.type_of[ctx] = PrimitiveType.ERROR
            self.error_log.add(ctx, Category.INVALID_BINARY_OP,
                               f"Can't multiply or divide {self.type_of[ctx.expr(0)]} "
                               f"with/by {self.type_of[ctx.expr(1)]}")

    def exitAddSub(self, ctx: NimbleParser.AddSubContext):
        # If children types correct, set type of this token to Int
        if ((ctx.op.text == '+' or ctx.op.text == '-') and
            self.type_of[ctx.expr(0)] == PrimitiveType.Int and
                self.type_of[ctx.expr(1)] == PrimitiveType.Int):
            self.type_of[ctx] = PrimitiveType.Int

        # Otherwise, set as error.
        else:
            self.type_of[ctx] = PrimitiveType.ERROR
            self.error_log.add(ctx, Category.INVALID_BINARY_OP,
                               f"Can't apply {ctx.op.text} between non-integer type expression(s).")

    def exitCompare(self, ctx: NimbleParser.CompareContext):
        # Both left and right expressions must be integers. Results in a boolean type.
        # If these conditions are not met, error had occurred.
        left = self.type_of[ctx.expr(0)]
        right = self.type_of[ctx.expr(1)]
        if left == PrimitiveType.Int and right == PrimitiveType.Int:
            self.type_of[ctx] = PrimitiveType.Bool
        else:
            self.type_of[ctx] = PrimitiveType.ERROR
            self.error_log.add(ctx, Category.INVALID_BINARY_OP, f"Can't compare two non-integer type expressions.")

    def exitVariable(self, ctx: NimbleParser.VariableContext):
        # Simply check if ID is an existing var, or non-error type var.
        # If not, set type of ctx to be ERROR.
        this_ID = ctx.ID().getText()
        symbol = self.current_scope.resolve(this_ID)

        if symbol is None or symbol.type == PrimitiveType.ERROR:
            self.type_of[ctx] = PrimitiveType.ERROR
            self.error_log.add(ctx, Category.UNDEFINED_NAME,
                               f"Variable [{this_ID}] is undefined.")
        else:
            self.type_of[ctx] = symbol.type

    def exitStringLiteral(self, ctx: NimbleParser.StringLiteralContext):
        self.type_of[ctx] = PrimitiveType.String

    def exitBoolLiteral(self, ctx: NimbleParser.BoolLiteralContext):
        self.type_of[ctx] = PrimitiveType.Bool<|MERGE_RESOLUTION|>--- conflicted
+++ resolved
@@ -169,27 +169,14 @@
         # checking if type matches function
         return_type = self.current_scope.return_type
         if return_type is not PrimitiveType.Void:
-<<<<<<< HEAD
-
-            # Check if expr exists. Handle accordingly
-            if expr is not None:
-                if return_type != self.type_of[expr]:
-                    self.error_log.add(ctx, Category.INVALID_RETURN,
-                                       f"ERROR: Type returned ({self.type_of[expr]}) does not match function "
-                                       f"declaration return type ({return_type}).")
-
-            # If expr doesn't exist, nothing to do
-            else:
-                return;
-
-=======
+
             if ctx.expr() is None:
                 self.error_log.add(ctx, Category.INVALID_RETURN,
                                    "Type returned dose not match function declaration type")
             elif return_type != self.type_of[ctx.expr()]:
                 self.error_log.add(ctx, Category.INVALID_RETURN,
                                    "Type returned dose not match function declaration type")
->>>>>>> f3709c17
+
         else:
             if expr is not None:
                 self.error_log.add(ctx, Category.INVALID_RETURN,
