"""
Test cases for Nimble semantic analysis. See also the `testhelpers`
module.

Test harnesses have been provided for testing correct semantic
analysis of valid and invalid expressions.

**You will need to provide your own testing mechanisms for varDecs,
statements and higher-level constructs as appropriate.**

Group members: OCdt Liethan Velasco and OCdt Aaron Brown
Version:    March 2nd, 2023


Notes:

    1 - So in the testing for variable declarations (and also in the variable tests),
    one possible case of error involves a mistype of the variable-field in the test case. For example,

    (script = 'var myBool : Bool = 100', variable = 'wrongVar', error_category = Category.ASSIGN_TO_WRONG_TYPE)

    would try to find the type of the variable under name 'wrongVar'. But since the script never declared a variable
    of such name, then it would obviously result in wrongVar being undefined.

    In terms of variable declaration, indeed this is an error, yet it only is only one that arises in a mistake
    in writing the unit test.

    Same principal applies in the Variable tests - typing in a mismatching variable name in the variable field that
    does not correspond to any variable declared in the script would result in KeyError when it tries to find the
    passed in variables type in the index_types dictionary (of course, it wouldn't exist). However, this would
    only be a mistake that could occur in the design of the test cases.

    It was deemed worthy to discern the differences between a mistake in the test case design, and an intentionally
    invalid test case which was meant to fail. Consequently, for both valid and invalid tests of this nature (with
    a script), there would be a check to see if the passed in variable type was correct - indeed, it would be point-
    less to carry out any sort of test if the test case itself was not constructed correctly to enable proper testing.


    Instructor's version: 2023-02-08

"""

# --- Importing Modules ---

import sys
import unittest

from errorlog import Category
from symboltable import PrimitiveType
from testhelpers import do_semantic_analysis, pretty_types
import testcases_header as tc


# --- Declaring Utility Functions ---

def print_debug_info(source, indexed_types, error_log):
    """
    Can be called from test cases when things aren't going as expected
    and you need a look at the inferred types and error_log. See commented-out
    examples in test_valid_expressions and test_invalid_expressions below
    """
    print('\n------------------------------')
    print(f'{source}\n')
    print(pretty_types(indexed_types))
    if error_log.total_entries():
        print(f'\n{error_log}')


# --- Declaring the Unit Tests ---

class TypeTests(unittest.TestCase):

    def test_valid_expressions(self):
        """
        For each pair (expression source, expected type) in VALID_EXPRESSIONS, verifies
        that the expression's inferred type is as expected, and that there are no errors
        in the error_log.
        """

        for expression, expected_type in tc.VALID_EXPRESSIONS:

            error_log, global_scope, indexed_types = do_semantic_analysis(expression, 'expr')

            with self.subTest(expression=expression, expected_type=expected_type):
                self.assertEqual(expected_type, indexed_types[1][expression])
                self.assertEqual(0, error_log.total_entries())

    def test_invalid_expressions(self):
        """
        For each pair (expression source, expected error category) in INVALID_EXPRESSIONS,
        verifies that the expression is assigned the ERROR type and that there is a error_logged
        error of the expected category relating to the expression.
        """
        for expression, expected_category in tc.INVALID_EXPRESSIONS:

            error_log, global_scope, indexed_types = do_semantic_analysis(expression, 'expr')

            with self.subTest(expression=expression,
                              expected_category=expected_category):
                self.assertEqual(PrimitiveType.ERROR, indexed_types[1][expression])

                self.assertTrue(error_log.includes_exactly(expected_category, 1, expression))


    def get_valid_testItems(self, code_line):
        """
        Used as a first test by test_varDec, test_variable, test_print and, test_assignment
        will do semantic_analysis of the test and ensure that no errors were generated
        Returns error_log, global_scope, indexed_types.
        """
        # runs the line of code through the antlr parser and will then do the
        # walker pattern using the methods in nimblesemantics.py.
        error_log, global_scope, indexed_types = do_semantic_analysis(code_line, 'script')

        # ensures that the no errors where generated
        self.assertEqual(0, error_log.total_entries())

        return error_log, global_scope, indexed_types

    def get_invalid_testItems(self, code_line):
        """
        Same as get_valid_testItems but ensure that an error has occured
        used as a basic test by test_varDec, test_variable, test_print and, test_assignment.
        Will do semantic_analysis of the test and ensure that no errors where generated.
        Returns error_log, global_scope, indexed_types
        """
        # runs the line of code through the antlr parser and will then do the
        # walker pattern using the methods in nimblesemantics.py.
        error_log, global_scope, indexed_types = do_semantic_analysis(code_line, 'script')

        # ensures that the no errors where generated
        self.assertNotEqual(0, error_log.total_entries())

        return error_log, global_scope, indexed_types

    def check_symbol(self, variable, expected_type, global_scope):
        """
        Will then ensure that the symbol being used was previously defined,
        then ensure the returned type is accurate
        """
        # Gets the main scope then checks if the variable exists
        main_scope = global_scope.child_scope_named('$main')
        symbol = main_scope.resolve(variable)
        self.assertIsNotNone(symbol, f'passed in variable [{variable}] not defined. Check for typo.')

        # Ensures the type returned was the expected type
        self.assertEqual(expected_type, symbol.type)

    def valid_list_test(self, test_list):
        """
        Does a for loop through all values in list conducting check_symbol.
        Used in test_varDec, test_variable and, test_assignment.
        No return.
        """
        for code_line, variable, expected_type in test_list:
            error_log, global_scope, indexed_types = self.get_valid_testItems(code_line)
            self.check_symbol(variable, expected_type, global_scope)

    def test_varDec(self):
        """ Thanks for helping with this one sir :).
        This function separately tests the varDec semantics. Since only expressions have types,
        and varDec's do not, a separate, special "script" scope has to constructed in order to test them.
        """

        # Conducting valid varDec testing
        self.valid_list_test(tc.VALID_VARDEC)

        # Testing the invalid varDecs separately
        for var_declaration, variable, expected_category in tc.INVALID_VARDEC:

            # Execute semantic analysis at script level
            error_log, global_scope, indexed_types = self.get_invalid_testItems(var_declaration)

            # Test if variable has type ERROR
            self.check_symbol(variable, PrimitiveType.ERROR, global_scope)

            # Checks if the expected_category's error occurs
            script_lines = len(var_declaration.splitlines())
            found = 0
            for i in range(1, script_lines + 1):
                if error_log.includes_on_line(expected_category, i):
                    found = 1
                    break
            self.assertNotEqual(0, found, f"ERROR - No {expected_category} category error found.")

    def test_variable(self):
        """
        Unit test which tests the semantic validity and invalidity of the created variable expressions.
        """

        # Conducting valid tests
        self.valid_list_test(tc.VALID_VARIABLE)

        # Testing the invalid variables
        for var_script in tc.INVALID_VARIABLE:

            # Do semantic analysis
            error_log, global_scope, indexed_types = self.get_invalid_testItems(var_script)

            # Finding which line the UNDEFINED_NAME category error exists.
            # If none found, then the invalid test case itself was invalid (ironic).
            found_line = 0
            for i in range(1, len(indexed_types) + 1):
                if error_log.includes_on_line(Category.UNDEFINED_NAME, i):
                    found_line = i
                    break
            if found_line == 0:
                raise Exception("ERROR - No UNDEFINED_NAME category error found.")

            # No point in checking if it has PrimitiveType.ERROR - if it has a Category.UNDEFINED_NAME
            # error in it, then yes, it's an error. It's redundant to do assert test its type.

    def test_print(self):
        """
        Unit tests for semantic validity in regard to the non-variable print statements.
        """

        # Testing the valid print statements
        for print_script in tc.VALID_PRINT:

            # Do semantic analysis,  and check for no errors.
            self.get_valid_testItems(print_script)

        # Testing the invalid print statements
        for print_script, expected_category_list in tc.INVALID_PRINT:

            # Do semantic analysis, get the testing items
            error_log, global_scope, indexed_types = do_semantic_analysis(print_script, 'script')

            # Check if errors caught were exactly as many errors in expected_category_list
            if len(expected_category_list) != error_log.total_entries():
                raise Exception(f"ERROR - Number of detected errors in script does "
                                f"not match number of errors expected.")

            # Checking in error_log if we have all the expected errors in the print_script
            for this_cat in expected_category_list:
                if not error_log.includes_on_line(this_cat, 1):
                    raise Exception(f"ERROR - Category error of {this_cat} not in script.")

    def test_assignment(self):

        # Testing valid print statements
        self.valid_list_test(tc.VALID_ASSIGNMENT)

        # Testing the invalid variables
        for var_script, expected_category in tc.INVALID_ASSIGNMENT:

            # Do semantic analysis
            error_log, global_scope, indexed_types = self.get_invalid_testItems(var_script)

            # Look through error_log to see if expected error occured in the script.
            # If none found, then the invalid test case itself was invalid (ironic).
            found_line = 0
            script_lines = len(var_script.splitlines())
            for i in range(1, script_lines + 1):
                if error_log.includes_on_line(expected_category, i):
                    found_line = i
                    break
            self.assertNotEqual(0, found_line, f"ERROR - No {expected_category} category error found.")

            # No point in checking if it has PrimitiveType.ERROR - if it has a Category.UNDEFINED_NAME
            # error in it, then yes, it's an error. It's redundant to assert test its type.

    def while_if_test(self, test_list, has_errors):
        """
            Function for testing both valid and invalid while and if statements.
        """
        for statement in test_list:
            error_log, global_scope, indexed_types = do_semantic_analysis(statement, "script", False)
            if has_errors:
                found = False
                for i in range(1, len(statement.splitlines()) + 1):
                    if error_log.includes_on_line(Category.CONDITION_NOT_BOOL, i):
                        found = True
                self.assertTrue(found)
                self.assertNotEqual(0, error_log.total_entries())
            else:
                self.assertEqual(0, error_log.total_entries())

    def test_while(self):
        """ Wrapper function of while test cases. """
        self.while_if_test(tc.VALID_WHILE, False)
        self.while_if_test(tc.INVALID_WHILE, True)

    def test_if(self):
        """ Wrapper function of if test cases. """
        self.while_if_test(tc.VALID_IF, False)
        self.while_if_test(tc.INVALID_IF, True)


    # def test_funcDef(self):
    #     """ Check if function definitions have their correct types. """
    #
    #     # Testing valid var dec first
    #     for statement, func_name_list, expected_type_list in tc.VALID_SIMPLE_FUNCDEF:
    #
    #         # Conduct analysis
    #         error_log, global_scope, indexed_types = do_semantic_analysis(statement, "script", False);
    #
    #         # Loop through function names, resolve them and check if have correct expected type.
    #         # Ensure no errors were generated
    #         for func_name, expected_type in zip(func_name_list, expected_type_list):
    #
    #             func_symbol = global_scope.resolve(func_name);
    #             self.assertEqual(func_symbol.type, expected_type);
    #             self.assertEqual(0, error_log.total_entries())

    def test_funcDef_param(self):

        # For valid statements
        for statement, dict_list in tc.VALID_TEST_PARAM:

            # Conduct analysis
            error_log, global_scope, indexed_types = do_semantic_analysis(statement, "script", False);

            # Loop through dict_list elements, check if each function's parameters are what are expected
            for dict_element in dict_list:

                # Unpack element
                func_name = dict_element[0];
                param_dict = dict_element[1];

                # Get function scope, and retrieve parameters
                func_scope = global_scope.child_scope_named(func_name);
                func_params = func_scope.parameters();

                # Check parameter types if correct
                for this_param in func_params:
                    self.assertEqual(this_param.type, param_dict[this_param.name]);

        # For invalid cases
        for statement, expected_error in tc.INVALID_TEST_PARAM:

            # Conduct analysis
            error_log, global_scope, indexed_types = do_semantic_analysis(statement, "script", False);

            # Check if expected error actually occurred.
            found = False
            for i in range(1, len(statement.splitlines()) + 1):
                if error_log.includes_on_line(expected_error, i):
                    found = True
            self.assertTrue(found)
            self.assertNotEqual(0, error_log.total_entries())


    def test_funcCall(self):

        # Testing valid calls
        for statement in tc.VALID_FUNCCALL:

            # Conduct analysis
            error_log, global_scope, indexed_types = do_semantic_analysis(statement, "script", False);

            # Just ensure no errors have occurred.
            self.assertEqual(0, error_log.total_entries());

            # print_debug_info(statement, indexed_types, error_log);


        # Testing invalid calls todo - add more to this one
        for statement in tc.INVALID_FUNCCALL:

            # Conduct analysis
            error_log, global_scope, indexed_types = self.get_invalid_testItems(statement)

            # Ensure that an error has occurred. Check the type of error too.
            self.assertNotEqual(0, error_log.total_entries());





    def test_return(self):
        # testing valid statements
        for statement in tc.VALID_RETURN:
            error_log, global_scope, indexed_types = self.get_valid_testItems(statement)

            # print_debug_info(statement, indexed_types, error_log);

        # testing invalid statements
        for statement in tc.INVALID_RETURN:

            error_log, global_scope, indexed_types = do_semantic_analysis(statement, 'script')

            self.assertNotEqual(0, error_log.total_entries())


    def test_func_call_expr(self):
        # Though this is an expression a special test case must be made as the function declaration must exist first
        # statement is the script to run, type is the type the funcCall should be and expr is the name of the function
        # the funcCallExpr must be on the second line
        for statement, type, expr in tc.VALID_FUNCCALLEXPR:
            error_log, global_scope, indexed_types = self.get_valid_testItems(statement)
            self.assertEqual(type, indexed_types[2][expr])

        for statement, expected_error in tc.INVALID_FUNCCALLEXPR:
            error_log, global_scope, indexed_types = self.get_invalid_testItems(statement)
            found = False
            for i in range(1, len(statement.splitlines()) + 1):
                if error_log.includes_on_line(expected_error, i):
                    found = True
            self.assertTrue(found)


    # ------ Bonus testing ---------

<<<<<<< HEAD
    # def test_unreachable(self):
    #
    #     # The simplest way to test this really is by printing out the debug info,
    #     # and checking if it makes sense with the test cases code.
    #     for statement in tc.UNREACHABLE_CODE:
    #
    #         error_log, global_scope, indexed_types = do_semantic_analysis(statement, 'script', False);
    #         #print_debug_info(statement, indexed_types, error_log);
    #
    # def test_missing_return(self):
    #
    #     # The simplest way to test this really is by printing out the debug info,
    #     # and checking if it makes sense with the test cases code.
    #     for statement in tc.MISSING_RETURN:
    #
    #         error_log, global_scope, indexed_types = do_semantic_analysis(statement, 'script', False);
    #         print_debug_info(statement, indexed_types, error_log);
    #
=======
    def test_unreachable(self):

        # Simplest way to test this really is by printing out the error log info,
        # and checking by hand if it makes sense with the test cases code.
        for statement in tc.UNREACHABLE_CODE:
            error_log, global_scope, indexed_types = do_semantic_analysis(statement, 'script', False);
            print_debug_info(statement, {}, error_log);

    def test_missing_return(self):

        # The simplest way to test is by checking if a missing return error was generated.
        # Can use print_debug_statement() to precisely verify where return is missing.
        for statement in tc.MISSING_RETURN:

            # Do semantic analysis
            error_log, global_scope, indexed_types = do_semantic_analysis(statement, 'script', False);

            # Check if we have at least one missing return error
            found = False
            line = [];
            for i in range(1, len(statement.splitlines()) + 1):
                if error_log.includes_on_line(Category.MISSING_RETURN, i):
                    found = True
                    line.append(i);
            self.assertTrue(found)

        # Explicitly putting in examples of where no returns are missing to
        # demonstrate our understanding of not missing return statements in functions.
        for statement in tc.NOT_MISSING_RETURN:

            # Do semantic analysis
            error_log, global_scope, indexed_types = do_semantic_analysis(statement, 'script', False);
            self.assertEqual(0, error_log.total_entries());
>>>>>>> 525e9798
<|MERGE_RESOLUTION|>--- conflicted
+++ resolved
@@ -366,10 +366,6 @@
             # Ensure that an error has occurred. Check the type of error too.
             self.assertNotEqual(0, error_log.total_entries());
 
-
-
-
-
     def test_return(self):
         # testing valid statements
         for statement in tc.VALID_RETURN:
@@ -383,7 +379,6 @@
             error_log, global_scope, indexed_types = do_semantic_analysis(statement, 'script')
 
             self.assertNotEqual(0, error_log.total_entries())
-
 
     def test_func_call_expr(self):
         # Though this is an expression a special test case must be made as the function declaration must exist first
@@ -401,29 +396,7 @@
                     found = True
             self.assertTrue(found)
 
-
     # ------ Bonus testing ---------
-
-<<<<<<< HEAD
-    # def test_unreachable(self):
-    #
-    #     # The simplest way to test this really is by printing out the debug info,
-    #     # and checking if it makes sense with the test cases code.
-    #     for statement in tc.UNREACHABLE_CODE:
-    #
-    #         error_log, global_scope, indexed_types = do_semantic_analysis(statement, 'script', False);
-    #         #print_debug_info(statement, indexed_types, error_log);
-    #
-    # def test_missing_return(self):
-    #
-    #     # The simplest way to test this really is by printing out the debug info,
-    #     # and checking if it makes sense with the test cases code.
-    #     for statement in tc.MISSING_RETURN:
-    #
-    #         error_log, global_scope, indexed_types = do_semantic_analysis(statement, 'script', False);
-    #         print_debug_info(statement, indexed_types, error_log);
-    #
-=======
     def test_unreachable(self):
 
         # Simplest way to test this really is by printing out the error log info,
@@ -456,5 +429,4 @@
 
             # Do semantic analysis
             error_log, global_scope, indexed_types = do_semantic_analysis(statement, 'script', False);
-            self.assertEqual(0, error_log.total_entries());
->>>>>>> 525e9798
+            self.assertEqual(0, error_log.total_entries());