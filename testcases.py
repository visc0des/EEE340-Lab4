"""
Test cases for Nimble semantic analysis. See also the `testhelpers`
module.

Test harnesses have been provided for testing correct semantic
analysis of valid and invalid expressions.

**You will need to provide your own testing mechanisms for varDecs,
statements and higher-level constructs as appropriate.**

Group members: OCdt Liethan Velasco and OCdt Aaron Brown
Version:    March 2nd, 2023


Notes:

    1 - So in the testing for variable declarations (and also in the variable tests),
    one possible case of error involves a mistype of the variable-field in the test case. For example,

    (script = 'var myBool : Bool = 100', variable = 'wrongVar', error_category = Category.ASSIGN_TO_WRONG_TYPE)

    would try to find the type of the variable under name 'wrongVar'. But since the script never declared a variable
    of such name, then it would obviously result in wrongVar being undefined.

    In terms of variable declaration, indeed this is an error, yet it only is only one that arises in a mistake
    in writing the unit test.

    Same principal applies in the Variable tests - typing in a mismatching variable name in the variable field that
    does not correspond to any variable declared in the script would result in KeyError when it tries to find the
    passed in variables type in the index_types dictionary (of course, it wouldn't exist). However, this would
    only be a mistake that could occur in the design of the test cases.

    It was deemed worthy to discern the differences between a mistake in the test case design, and an intentionally
    invalid test case which was meant to fail. Consequently, for both valid and invalid tests of this nature (with
    a script), there would be a check to see if the passed in variable type was correct - indeed, it would be point-
    less to carry out any sort of test if the test case itself was not constructed correctly to enable proper testing.


    Instructor's version: 2023-02-08

"""

# --- Importing Modules ---

import sys
import unittest

from errorlog import Category
from symboltable import PrimitiveType
from testhelpers import do_semantic_analysis, pretty_types
import testcases_header as tc


# --- Declaring Utility Functions ---

def print_debug_info(source, indexed_types, error_log):
    """
    Can be called from test cases when things aren't going as expected
    and you need a look at the inferred types and error_log. See commented-out
    examples in test_valid_expressions and test_invalid_expressions below
    """
    print('\n------------------------------')
    print(f'{source}\n')
    print(pretty_types(indexed_types))
    if error_log.total_entries():
        print(f'\n{error_log}')


# --- Declaring the Unit Tests ---

class TypeTests(unittest.TestCase):

    def test_valid_expressions(self):
        """
        For each pair (expression source, expected type) in VALID_EXPRESSIONS, verifies
        that the expression's inferred type is as expected, and that there are no errors
        in the error_log.
        """

        for expression, expected_type in tc.VALID_EXPRESSIONS:

            error_log, global_scope, indexed_types = do_semantic_analysis(expression, 'expr')

            with self.subTest(expression=expression, expected_type=expected_type):
                self.assertEqual(expected_type, indexed_types[1][expression])
                self.assertEqual(0, error_log.total_entries())

    def test_invalid_expressions(self):
        """
        For each pair (expression source, expected error category) in INVALID_EXPRESSIONS,
        verifies that the expression is assigned the ERROR type and that there is a error_logged
        error of the expected category relating to the expression.
        """
        for expression, expected_category in tc.INVALID_EXPRESSIONS:

            error_log, global_scope, indexed_types = do_semantic_analysis(expression, 'expr')

            with self.subTest(expression=expression,
                              expected_category=expected_category):
                self.assertEqual(PrimitiveType.ERROR, indexed_types[1][expression])

                self.assertTrue(error_log.includes_exactly(expected_category, 1, expression))


    def get_valid_testItems(self, code_line):
        """
        Used as a first test by test_varDec, test_variable, test_print and, test_assignment
        will do semantic_analysis of the test and ensure that no errors were generated
        Returns error_log, global_scope, indexed_types.
        """
        # runs the line of code through the antlr parser and will then do the
        # walker pattern using the methods in nimblesemantics.py.
        error_log, global_scope, indexed_types = do_semantic_analysis(code_line, 'script')

        # ensures that the no errors where generated
        self.assertEqual(0, error_log.total_entries())

        return error_log, global_scope, indexed_types

    def get_invalid_testItems(self, code_line):
        """
        Same as get_valid_testItems but ensure that an error has occured
        used as a basic test by test_varDec, test_variable, test_print and, test_assignment.
        Will do semantic_analysis of the test and ensure that no errors where generated.
        Returns error_log, global_scope, indexed_types
        """
        # runs the line of code through the antlr parser and will then do the
        # walker pattern using the methods in nimblesemantics.py.
        error_log, global_scope, indexed_types = do_semantic_analysis(code_line, 'script')

        # ensures that the no errors where generated
        self.assertNotEqual(0, error_log.total_entries())

        return error_log, global_scope, indexed_types

    def check_symbol(self, variable, expected_type, global_scope):
        """
        Will then ensure that the symbol being used was previously defined,
        then ensure the returned type is accurate
        """
        # Gets the main scope then checks if the variable exists
        main_scope = global_scope.child_scope_named('$main')
        symbol = main_scope.resolve(variable)
        self.assertIsNotNone(symbol, f'passed in variable [{variable}] not defined. Check for typo.')

        # Ensures the type returned was the expected type
        self.assertEqual(expected_type, symbol.type)

    def valid_list_test(self, test_list):
        """
        Does a for loop through all values in list conducting check_symbol.
        Used in test_varDec, test_variable and, test_assignment.
        No return.
        """
        for code_line, variable, expected_type in test_list:
            error_log, global_scope, indexed_types = self.get_valid_testItems(code_line)
            self.check_symbol(variable, expected_type, global_scope)

    def test_varDec(self):
        """ Thanks for helping with this one sir :).
        This function separately tests the varDec semantics. Since only expressions have types,
        and varDec's do not, a separate, special "script" scope has to constructed in order to test them.
        """
        
        # Conducting valid varDec testing
        self.valid_list_test(tc.VALID_VARDEC)

        # Testing the invalid varDecs separately
        for var_declaration, variable, expected_category in tc.INVALID_VARDEC:

            # Execute semantic analysis at script level
            error_log, global_scope, indexed_types = self.get_invalid_testItems(var_declaration)

            # Test if variable has type ERROR
            self.check_symbol(variable, PrimitiveType.ERROR, global_scope)

            # Checks if the expected_category's error occurs
            script_lines = len(var_declaration.splitlines())
            found = 0
            for i in range(1, script_lines + 1):
                if error_log.includes_on_line(expected_category, i):
                    found = 1
                    break
            self.assertNotEqual(0, found, f"ERROR - No {expected_category} category error found.")

    def test_variable(self):
        """
        Unit test which tests the semantic validity and invalidity of the created variable expressions.
        """
        
        # Conducting valid tests
        self.valid_list_test(tc.VALID_VARIABLE)

        # Testing the invalid variables
        for var_script in tc.INVALID_VARIABLE:

            # Do semantic analysis
            error_log, global_scope, indexed_types = self.get_invalid_testItems(var_script)

            # Finding which line the UNDEFINED_NAME category error exists.
            # If none found, then the invalid test case itself was invalid (ironic).
            found_line = 0
            for i in range(1, len(indexed_types) + 1):
                if error_log.includes_on_line(Category.UNDEFINED_NAME, i):
                    found_line = i
                    break
            if found_line == 0:
                raise Exception("ERROR - No UNDEFINED_NAME category error found.")

            # No point in checking if it has PrimitiveType.ERROR - if it has a Category.UNDEFINED_NAME
            # error in it, then yes, it's an error. It's redundant to do assert test its type.

    def test_print(self):
        """
        Unit tests for semantic validity in regard to the non-variable print statements.
        """

        # Testing the valid print statements
        for print_script in tc.VALID_PRINT:

            # Do semantic analysis,  and check for no errors.
            self.get_valid_testItems(print_script)

        # Testing the invalid print statements
        for print_script, expected_category_list in tc.INVALID_PRINT:

            # Do semantic analysis, get the testing items
            error_log, global_scope, indexed_types = do_semantic_analysis(print_script, 'script')

            # Check if errors caught were exactly as many errors in expected_category_list
            if len(expected_category_list) != error_log.total_entries():
                raise Exception(f"ERROR - Number of detected errors in script does "
                                f"not match number of errors expected.")

            # Checking in error_log if we have all the expected errors in the print_script
            for this_cat in expected_category_list:
                if not error_log.includes_on_line(this_cat, 1):
                    raise Exception(f"ERROR - Category error of {this_cat} not in script.")

    def test_assignment(self):

        # Testing valid print statements
        self.valid_list_test(tc.VALID_ASSIGNMENT)

        # Testing the invalid variables
        for var_script, expected_category in tc.INVALID_ASSIGNMENT:

            # Do semantic analysis
            error_log, global_scope, indexed_types = self.get_invalid_testItems(var_script)

            # Look through error_log to see if expected error occured in the script.
            # If none found, then the invalid test case itself was invalid (ironic).
            found_line = 0
            script_lines = len(var_script.splitlines())
            for i in range(1, script_lines + 1):
                if error_log.includes_on_line(expected_category, i):
                    found_line = i
                    break
            self.assertNotEqual(0, found_line, f"ERROR - No {expected_category} category error found.")

            # No point in checking if it has PrimitiveType.ERROR - if it has a Category.UNDEFINED_NAME
            # error in it, then yes, it's an error. It's redundant to assert test its type.

    def while_if_test(self, test_list, has_errors):
        """
            Function for testing both valid and invalid while and if statements.
        """
        for statement in test_list:
            error_log, global_scope, indexed_types = do_semantic_analysis(statement, "script", False)
            if has_errors:
                found = False
                for i in range(1, len(statement.splitlines()) + 1):
                    if error_log.includes_on_line(Category.CONDITION_NOT_BOOL, i):
                        found = True
                self.assertTrue(found)
                self.assertNotEqual(0, error_log.total_entries())
            else:
                self.assertEqual(0, error_log.total_entries())

    def test_while(self):
        """ Wrapper function of while test cases. """
        self.while_if_test(tc.VALID_WHILE, False)
        self.while_if_test(tc.INVALID_WHILE, True)

    def test_if(self):
        """ Wrapper function of if test cases. """
        self.while_if_test(tc.VALID_IF, False)
        self.while_if_test(tc.INVALID_IF, True)


    def test_funcDef(self):
        """ Check if function definitions have their correct types. """

        # Testing valid var dec first
        for statement, func_name_list, expected_type_list in tc.VALID_SIMPLE_FUNCDEF:

            # Conduct analysis
            error_log, global_scope, indexed_types = do_semantic_analysis(statement, "script", False);

            # Loop through function names, resolve them and check if have correct expected type.
            # Ensure no errors were generated
            for func_name, expected_type in zip(func_name_list, expected_type_list):

                func_symbol = global_scope.resolve(func_name);
                self.assertEqual(func_symbol.type, expected_type);
                self.assertEqual(0, error_log.total_entries())

    def test_funcDef_param(self):

        for statement, dict_list in tc.VALID_TEST_PARAM:

            # Conduct analysis
            error_log, global_scope, indexed_types = do_semantic_analysis(statement, "script", False);

            # Loop through dict_list elements, check if each function's parameters are what are expected
            for dict_element in dict_list:

                # Unpack element
                func_name = dict_element[0];
                param_dict = dict_element[1];

                # Get function scope, and retrieve parameters
                func_scope = global_scope.child_scope_named(func_name);
                func_params = func_scope.parameters();

                # Check parameter types if correct
                for this_param in func_params:
                    self.assertEqual(this_param.type, param_dict[this_param.name]);



    def test_funcCall(self):

        # Testing valid calls
        for statement in tc.VALID_FUNCCALL:

            # Conduct analysis
            #error_log, global_scope, indexed_types = do_semantic_analysis(statement, "script", False);
            pass;

        # Testing invalid calls todo - add more to this one
        for statement in tc.INVALID_FUNCCALL:

            # Conduct analysis
            error_log, global_scope, indexed_types = do_semantic_analysis(statement, "script", False);

            #print_debug_info(statement, indexed_types, error_log)

    def test_return(self):
        # testing valid statements
        for statement in tc.VALID_RETURN:
            error_log, global_scope, indexed_types = self.get_valid_testItems(statement)

            print_debug_info(statement, indexed_types, error_log);

        # testing invalid statements
        for statement in tc.INVALID_RETURN:
<<<<<<< HEAD
            error_log, global_scope, indexed_types = self.get_invalid_testItems(statement)

            print_debug_info(statement, indexed_types, error_log);
=======
            error_log, global_scope, indexed_types = do_semantic_analysis(statement, 'script')

            self.assertNotEqual(0, error_log.total_entries())

    def test_func_call_expr(self):
        # Though this is an expression a special test case must be made as the function declaration must exist first
        # statement is the script to run, type is the type the funcCall should be and expr is the name of the function
        # the funcCallExpr must be on the second line
        for statement, type, expr in tc.VALID_FUNCCALLEXPR:
            error_log, global_scope, indexed_types = self.get_valid_testItems(statement)
            self.assertEqual(type, indexed_types[2][expr])

        for statement, type, expr in tc.INVALID_FUNCCALLEXPR:
            self.get_invalid_testItems(statement)
>>>>>>> f3709c17
<|MERGE_RESOLUTION|>--- conflicted
+++ resolved
@@ -355,11 +355,7 @@
 
         # testing invalid statements
         for statement in tc.INVALID_RETURN:
-<<<<<<< HEAD
-            error_log, global_scope, indexed_types = self.get_invalid_testItems(statement)
-
-            print_debug_info(statement, indexed_types, error_log);
-=======
+
             error_log, global_scope, indexed_types = do_semantic_analysis(statement, 'script')
 
             self.assertNotEqual(0, error_log.total_entries())
@@ -373,5 +369,4 @@
             self.assertEqual(type, indexed_types[2][expr])
 
         for statement, type, expr in tc.INVALID_FUNCCALLEXPR:
-            self.get_invalid_testItems(statement)
->>>>>>> f3709c17
+            self.get_invalid_testItems(statement)